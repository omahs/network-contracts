--- conflicted
+++ resolved
@@ -57,15 +57,7 @@
         "innerAddress": "0xb5F2114437e369d5A4E97EC7E1C498d9df4ed977",
         "address": "0x7Bf309E35405B9aD3077D45c077E569C480B8F0b",
         "bytecodeHash": "88503faac12230778596d096b106933f2c52b162d6de1ed711d54c0caca56bfd",
-<<<<<<< HEAD
-<<<<<<< HEAD
         "lastUpdate": "Sun, 14 May 2023 23:26:41 GMT"
-=======
-        "lastUpdate": "Thu, 06 Apr 2023 06:23:37 GMT"
->>>>>>> 8c904b1f6cc68a7178d3cea60c1dd0f7470e9b3c
-=======
-        "lastUpdate": "Sun, 14 May 2023 23:26:41 GMT"
->>>>>>> b9922769
     },
     "IndexerRegistry": {
         "innerAddress": "0x4e1ffeea246e89d16da7c184757d5b2b484a1dfc",
