import type {Contract, Signer} from 'ethers';
import type {Provider as AbstractProvider} from '@ethersproject/abstract-provider';
import {ContractDeployment, SdkOptions} from './types';
import {
    SQToken,
    SQToken__factory,
    Settings,
    Settings__factory,
    Staking,
    Staking__factory,
    IndexerRegistry,
    IndexerRegistry__factory,
    InflationController,
    InflationController__factory,
    QueryRegistry,
    QueryRegistry__factory,
    ServiceAgreementRegistry,
    ServiceAgreementRegistry__factory,
    EraManager,
    EraManager__factory,
    PlanManager,
    PlanManager__factory,
    RewardsDistributer,
    RewardsDistributer__factory,
    RewardsPool,
    RewardsPool__factory,
    RewardsHelper,
    RewardsHelper__factory,
    PurchaseOfferMarket,
    PurchaseOfferMarket__factory,
    StateChannel,
    StateChannel__factory,
    ConsumerProxy,
    ConsumerProxy__factory,
    ConsumerHoster,
    ConsumerHoster__factory,
    Airdropper,
    Airdropper__factory,
<<<<<<< HEAD
    PermissionedExchange,
    PermissionedExchange__factory,
=======
>>>>>>> 885bddf9
} from './typechain';

export class ContractSDK {
    static async create(signerOrProvider: AbstractProvider | Signer, options?: SdkOptions): Promise<ContractSDK> {
        const sdk = new ContractSDK(signerOrProvider, options);
        return sdk.isReady;
    }

    private _isReady: Promise<ContractSDK>;
    private _contractDeployments: ContractDeployment;

    private _settings?: Settings;
    private _sqToken?: SQToken;
    private _staking?: Staking;
    private _indexerRegistry?: IndexerRegistry;
    private _queryRegistry?: QueryRegistry;
    private _inflationController?: InflationController;
    private _serviceAgreementRegistry?: ServiceAgreementRegistry;
    private _eraManager?: EraManager;
    private _planManager?: PlanManager;
    private _rewardsDistributor?: RewardsDistributer;
    private _rewardsPool?: RewardsPool;
    private _rewardsHelper?: RewardsHelper;
    private _purchaseOfferMarket?: PurchaseOfferMarket;
    private _stateChannel?: StateChannel;
    private _consumerProxy?: ConsumerProxy;
    private _consumerHoster?: ConsumerHoster;
    private _airdropper?: Airdropper;
    private _permissionedExchange?: PermissionedExchange;

    constructor(private readonly signerOrProvider: AbstractProvider | Signer, public readonly options?: SdkOptions) {
        this._contractDeployments =
            options?.deploymentDetails || require(`./publish/${options?.network || 'testnet'}.json`);
        this._isReady = this._init().then(() => this);
    }

    get settings(): Settings {
        if (!this._settings) {
            throw new Error(`_settings address not found`);
        }
        return this._settings;
    }

    get sqToken(): SQToken {
        if (!this._sqToken) {
            throw new Error(`sqToken address not found`);
        }
        return this._sqToken;
    }

    get staking(): Staking {
        if (!this._staking) {
            throw new Error(`_staking address not found`);
        }
        return this._staking;
    }

    get indexerRegistry(): IndexerRegistry {
        if (!this._indexerRegistry) {
            throw new Error(`_indexerRegistry address not found`);
        }
        return this._indexerRegistry;
    }

    get queryRegistry(): QueryRegistry {
        if (!this._queryRegistry) {
            throw new Error(`_queryRegistry address not found`);
        }
        return this._queryRegistry;
    }

    get inflationController(): InflationController {
        if (!this._inflationController) {
            throw new Error(`_inflationController address not found`);
        }
        return this._inflationController;
    }

    get serviceAgreementRegistry(): ServiceAgreementRegistry {
        if (!this._serviceAgreementRegistry) {
            throw new Error(`_serviceAgreementRegistry address not found`);
        }
        return this._serviceAgreementRegistry;
    }

    get eraManager(): EraManager {
        if (!this._eraManager) {
            throw new Error(`_eraManager address not found`);
        }
        return this._eraManager;
    }

    get planManager(): PlanManager {
        if (!this._planManager) {
            throw new Error(`_planManager address not found`);
        }
        return this._planManager;
    }

    get rewardsDistributor(): RewardsDistributer {
        if (!this._rewardsDistributor) {
            throw new Error(`_rewardsDistributer address not found`);
        }
        return this._rewardsDistributor;
    }

    get rewardsPool(): RewardsPool {
        if (!this._rewardsPool) {
            throw new Error(`_rewardsPool address not found`);
        }
        return this._rewardsPool;
    }

    get rewardsHelper(): RewardsHelper {
        if (!this._rewardsHelper) {
            throw new Error(`_rewardsHelper address not found`);
        }
        return this._rewardsHelper;
    }

    get purchaseOfferMarket(): PurchaseOfferMarket {
        if (!this._purchaseOfferMarket) {
            throw new Error(`_purchaseOfferMarket address not found`);
        }
        return this._purchaseOfferMarket;
    }

    get isReady(): Promise<ContractSDK> {
        return this._isReady;
    }

    get stateChannel(): StateChannel {
        if (!this._stateChannel) {
            throw new Error(`_stateChannel address not found`);
        }
        return this._stateChannel;
    }

    get consumerProxy(): ConsumerProxy {
        if (!this._consumerProxy) {
            throw new Error(`_consumerProxy address not found`);
        }
        return this._consumerProxy;
    }

    get consumerHoster(): ConsumerHoster {
        if (!this._consumerHoster) {
            throw new Error(`_consumerHoster address not found`);
        }
        return this._consumerHoster;
    }

    get airdropper(): Airdropper {
        if (!this._airdropper) {
            throw new Error(`_airdropper address not found`);
        }
        return this._airdropper;
    }

    get permissionedExchange(): PermissionedExchange {
        if (!this._permissionedExchange) {
            throw new Error(`_permissionedExchange address not found`);
        }
        return this._permissionedExchange;
    }

    public async initContract<C extends Contract>(
        factory: {connect: (address: string, signerOrProvider: AbstractProvider | Signer) => C},
        address?: string
    ): Promise<C | undefined> {
        if (!address) {
            return undefined;
        }
        return factory.connect(address, this.signerOrProvider).deployed() as Promise<C>;
    }

    private async _init(): Promise<void> {
        const [
            settings,
            sqToken,
            staking,
            indexerRegistry,
            queryRegistry,
            inflationController,
            serviceAgreementRegistry,
            eraManager,
            planManager,
            rewardsDistributor,
            rewardsPool,
            rewardsHelper,
            purchaseOfferMarket,
            stateChannel,
            consumerProxy,
            consumerHoster,
            airdropper,
            permissionedExchange,
        ] = await Promise.all([
            this.initContract(Settings__factory, this._contractDeployments.Settings?.address),
            this.initContract(SQToken__factory, this._contractDeployments.SQToken?.address),
            this.initContract(Staking__factory, this._contractDeployments.Staking?.address),
            this.initContract(IndexerRegistry__factory, this._contractDeployments.IndexerRegistry?.address),
            this.initContract(QueryRegistry__factory, this._contractDeployments.QueryRegistry?.address),
            this.initContract(InflationController__factory, this._contractDeployments.InflationController.address),
            this.initContract(
                ServiceAgreementRegistry__factory,
                this._contractDeployments.ServiceAgreementRegistry.address
            ),
            this.initContract(EraManager__factory, this._contractDeployments.EraManager.address),
            this.initContract(PlanManager__factory, this._contractDeployments.PlanManager.address),
            this.initContract(RewardsDistributer__factory, this._contractDeployments.RewardsDistributer.address),
            this.initContract(RewardsPool__factory, this._contractDeployments.RewardsPool.address),
            this.initContract(RewardsHelper__factory, this._contractDeployments.RewardsHelper.address),
            this.initContract(PurchaseOfferMarket__factory, this._contractDeployments.PurchaseOfferMarket.address),
            this.initContract(StateChannel__factory, this._contractDeployments.StateChannel.address),
            this.initContract(ConsumerProxy__factory, this._contractDeployments.ConsumerProxy.address),
            this.initContract(ConsumerHoster__factory, this._contractDeployments.ConsumerHoster.address),
            this.initContract(Airdropper__factory, this._contractDeployments.Airdropper.address),
            this.initContract(PermissionedExchange__factory, this._contractDeployments.PermissionedExchange.address),
        ]);
        this._settings = settings;
        this._sqToken = sqToken;
        this._staking = staking;
        this._indexerRegistry = indexerRegistry;
        this._inflationController = inflationController;
        this._queryRegistry = queryRegistry;
        this._serviceAgreementRegistry = serviceAgreementRegistry;
        this._eraManager = eraManager;
        this._planManager = planManager;
        this._rewardsDistributor = rewardsDistributor;
        this._rewardsPool = rewardsPool;
        this._rewardsHelper = rewardsHelper;
        this._purchaseOfferMarket = purchaseOfferMarket;
        this._stateChannel = stateChannel;
        this._consumerProxy = consumerProxy;
        this._consumerHoster = consumerHoster;
        this._airdropper = airdropper;
        this._permissionedExchange = permissionedExchange;
    }
}<|MERGE_RESOLUTION|>--- conflicted
+++ resolved
@@ -36,11 +36,8 @@
     ConsumerHoster__factory,
     Airdropper,
     Airdropper__factory,
-<<<<<<< HEAD
     PermissionedExchange,
     PermissionedExchange__factory,
-=======
->>>>>>> 885bddf9
 } from './typechain';
 
 export class ContractSDK {
