--- conflicted
+++ resolved
@@ -89,12 +89,10 @@
     EraManager: [CONTRACTS.EraManager, EraManager__factory],
     PurchaseOfferMarket: [CONTRACTS.PurchaseOfferMarket, PurchaseOfferMarket__factory],
     StateChannel: [CONTRACTS.StateChannel, StateChannel__factory],
-<<<<<<< HEAD
+
     PermissionedExchange: [CONTRACTS.PermissionedExchange, PermissionedExchange__factory],
-=======
     ConsumerProxy: [CONTRACTS.ConsumerProxy, ConsumerProxy__factory],
     ConsumerHoster: [CONTRACTS.ConsumerHoster, ConsumerHoster__factory],
->>>>>>> 885bddf9
 };
 
 export const deployProxy = async <C extends Contract>(
@@ -326,7 +324,6 @@
     await initStateChannel.wait();
     updateDeployment(deployment, 'StateChannel', stateChannel.address, stateChannel.deployTransaction.hash);
 
-<<<<<<< HEAD
     const permissionedExchange = await deployProxy<PermissionedExchange>(
         proxyAdmin,
         PermissionedExchange__factory,
@@ -341,7 +338,6 @@
         permissionedExchange.address,
         permissionedExchange.deployTransaction.hash
     );
-=======
     // only local & test deploy.
     let consumerProxy;
     let consumerHoster;
@@ -361,7 +357,6 @@
         await initConsumerHoster.wait();
         updateDeployment(deployment, 'ConsumerHoster', consumerHoster.address, consumerHoster.deployTransaction.hash);
     }
->>>>>>> 885bddf9
 
     // Register addresses on settings contract
     const txObj = await settings.setAllAddresses(
